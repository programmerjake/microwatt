--- conflicted
+++ resolved
@@ -27,11 +27,8 @@
         USE_LITEETH        : boolean  := false;
         UART_IS_16550      : boolean  := false;
         HAS_UART1          : boolean  := true;
-<<<<<<< HEAD
-        USE_LITESDCARD     : boolean := false
-=======
+        USE_LITESDCARD     : boolean := false;
         NGPIO              : natural := 32
->>>>>>> f06a0f4e
         );
     port(
         ext_clk   : in  std_ulogic;
@@ -208,13 +205,9 @@
             LOG_LENGTH         => LOG_LENGTH,
             HAS_LITEETH        => USE_LITEETH,
             UART0_IS_16550     => UART_IS_16550,
-<<<<<<< HEAD
             HAS_UART1          => HAS_UART1,
-            HAS_SD_CARD        => USE_LITESDCARD
-=======
-            HAS_UART1          => false,
+            HAS_SD_CARD        => USE_LITESDCARD,
             NGPIO              => NGPIO
->>>>>>> f06a0f4e
             )
         port map (
             -- System signals
