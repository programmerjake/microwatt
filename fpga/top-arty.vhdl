--- conflicted
+++ resolved
@@ -341,16 +341,9 @@
                 pll_locked_out => system_clk_locked
                 );
 
-<<<<<<< HEAD
-        led0_b_pwm <= '1';
-        led0_r_pwm <= '1';
-        led0_g_pwm <= '0';
-=======
         led_b_pwm <= "1111";
         led_r_pwm <= "1111";
         led_g_pwm <= "0000";
-        core_alt_reset <= '0';
->>>>>>> 52da535b
 
         -- Vivado barfs on those differential signals if left
         -- unconnected. So instanciate a diff. buffer and feed
