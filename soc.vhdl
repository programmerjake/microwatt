--- conflicted
+++ resolved
@@ -73,7 +73,6 @@
 
     -- Syscon signals
     signal dram_at_0     : std_ulogic;
-    signal core_reset    : std_ulogic;
     signal do_core_reset : std_ulogic;
     signal wb_syscon_in  : wishbone_master_out;
     signal wb_syscon_out : wishbone_slave_out;
@@ -126,7 +125,7 @@
     resets: process(system_clk)
     begin
         if rising_edge(system_clk) then
-            rst_core    <= rst or core_reset;
+            rst_core    <= rst or do_core_reset;
             rst_uart    <= rst;
             rst_xics    <= rst;
             rst_bram    <= rst;
@@ -138,7 +137,6 @@
     end process;
 
     -- Processor core
-    core_reset <= rst or do_core_reset;
     processor: entity work.core
 	generic map(
 	    SIM => SIM,
@@ -147,13 +145,8 @@
 	    )
 	port map(
 	    clk => system_clk,
-<<<<<<< HEAD
 	    rst => rst_core,
 	    alt_reset => alt_reset_d,
-=======
-	    rst => core_reset,
-	    alt_reset => alt_reset,
->>>>>>> e9251544
 	    wishbone_insn_in => wishbone_icore_in,
 	    wishbone_insn_out => wishbone_icore_out,
 	    wishbone_data_in => wishbone_dcore_in,
