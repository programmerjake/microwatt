library ieee;
use ieee.std_logic_1164.all;
use ieee.numeric_std.all;
use ieee.math_real.all;
use std.textio.all;
use std.env.stop;

library work;
use work.common.all;
use work.wishbone_types.all;


-- Memory map. *** Keep include/microwatt_soc.h updated on changes ***
--
-- Main bus:
-- 0x00000000: Block RAM (MEMORY_SIZE) or DRAM depending on syscon
-- 0x40000000: DRAM (when present)
-- 0x80000000: Block RAM (aliased & repeated)

-- IO Bus:
-- 0xc0000000: SYSCON
-- 0xc0002000: UART0
-- 0xc0003000: UART1 (if any)
-- 0xc0004000: XICS ICP
-- 0xc0005000: XICS ICS
-- 0xc0006000: SPI Flash controller
-- 0xc0007000: GPIO controller
-- 0xc8nnnnnn: External IO bus
-- 0xf0000000: Flash "ROM" mapping
-- 0xff000000: DRAM init code (if any) or flash ROM (**)

-- External IO bus:
-- 0xc8000000: LiteDRAM control (CSRs)
-- 0xc8020000: LiteEth CSRs (*)
-- 0xc8030000: LiteEth MMIO (*)
-- 0xc8040000: LiteSDCard CSRs

-- (*) LiteEth must be a single aligned 32KB block as the CSRs and MMIOs
--     are actually decoded as a single wishbone which LiteEth will
--     internally split based on bit 16.

-- (**) DRAM init code is currently special and goes to the external
--      IO bus, this will be fixed when it's moved out of litedram and
--      into the main SoC once we have a common "firmware".

-- Interrupt numbers:
--
--   0  : UART0
--   1  : Ethernet
--   2  : UART1
--   3  : SD card

entity soc is
    generic (
	MEMORY_SIZE        : natural;
	RAM_INIT_FILE      : string;
	CLK_FREQ           : positive;
	SIM                : boolean;
        HAS_FPU            : boolean := true;
        HAS_BTC            : boolean := true;
	DISABLE_FLATTEN_CORE : boolean := false;
	HAS_DRAM           : boolean  := false;
	DRAM_SIZE          : integer := 0;
        DRAM_INIT_SIZE     : integer := 0;
        HAS_SPI_FLASH      : boolean := false;
        SPI_FLASH_DLINES   : positive := 1;
        SPI_FLASH_OFFSET   : integer := 0;
        SPI_FLASH_DEF_CKDV : natural := 2;
        SPI_FLASH_DEF_QUAD : boolean := false;
        SPI_BOOT_CLOCKS    : boolean := true;
        LOG_LENGTH         : natural := 512;
        HAS_LITEETH        : boolean := false;
	UART0_IS_16550     : boolean := true;
	HAS_UART1          : boolean := false;
<<<<<<< HEAD
        ICACHE_NUM_LINES   : natural := 64;
        ICACHE_NUM_WAYS    : natural := 2;
        ICACHE_TLB_SIZE    : natural := 64;
        DCACHE_NUM_LINES   : natural := 64;
        DCACHE_NUM_WAYS    : natural := 2;
        DCACHE_TLB_SET_SIZE : natural := 64;
        DCACHE_TLB_NUM_WAYS : natural := 2;
        HAS_SD_CARD        : boolean := false
=======
        NGPIO              : natural := 0
>>>>>>> f06a0f4e
	);
    port(
	rst          : in  std_ulogic;
	system_clk   : in  std_ulogic;

	-- "Large" (64-bit) DRAM wishbone
	wb_dram_in       : out wishbone_master_out;
	wb_dram_out      : in wishbone_slave_out := wishbone_slave_out_init;

        -- "Small" (32-bit) external IO wishbone
	wb_ext_io_in         : out wb_io_master_out;
	wb_ext_io_out        : in wb_io_slave_out := wb_io_slave_out_init;
	wb_ext_is_dram_csr   : out std_ulogic;
	wb_ext_is_dram_init  : out std_ulogic;
	wb_ext_is_eth        : out std_ulogic;
	wb_ext_is_sdcard     : out std_ulogic;

        -- external DMA wishbone with 32-bit data/address
        wishbone_dma_in      : out wb_io_slave_out := wb_io_slave_out_init;
        wishbone_dma_out     : in wb_io_master_out := wb_io_master_out_init;

        -- External interrupts
        ext_irq_eth          : in std_ulogic := '0';
        ext_irq_sdcard       : in std_ulogic := '0';

	-- UART0 signals:
	uart0_txd    : out std_ulogic;
	uart0_rxd    : in  std_ulogic := '0';

	-- UART1 signals:
	uart1_txd    : out std_ulogic;
	uart1_rxd    : in  std_ulogic := '0';

        -- SPI Flash signals
        spi_flash_sck     : out std_ulogic;
        spi_flash_cs_n    : out std_ulogic;
        spi_flash_sdat_o  : out std_ulogic_vector(SPI_FLASH_DLINES-1 downto 0);
        spi_flash_sdat_oe : out std_ulogic_vector(SPI_FLASH_DLINES-1 downto 0);
        spi_flash_sdat_i  : in  std_ulogic_vector(SPI_FLASH_DLINES-1 downto 0) := (others => '1');

        -- GPIO signals
        gpio_out : out std_ulogic_vector(NGPIO - 1 downto 0);
        gpio_dir : out std_ulogic_vector(NGPIO - 1 downto 0);
        gpio_in  : in  std_ulogic_vector(NGPIO - 1 downto 0) := (others => '0');

	-- DRAM controller signals
	alt_reset    : in std_ulogic := '0'
	);
end entity soc;

architecture behaviour of soc is

    -- Wishbone master signals:
    signal wishbone_dcore_in  : wishbone_slave_out;
    signal wishbone_dcore_out : wishbone_master_out;
    signal wishbone_icore_in  : wishbone_slave_out;
    signal wishbone_icore_out : wishbone_master_out;
    signal wishbone_debug_in  : wishbone_slave_out;
    signal wishbone_debug_out : wishbone_master_out;

    -- Arbiter array (ghdl doesnt' support assigning the array
    -- elements in the entity instantiation)
    constant NUM_WB_MASTERS : positive := 4;
    signal wb_masters_out : wishbone_master_out_vector(0 to NUM_WB_MASTERS-1);
    signal wb_masters_in  : wishbone_slave_out_vector(0 to NUM_WB_MASTERS-1);

    -- Wishbone master (output of arbiter):
    signal wb_master_in       : wishbone_slave_out;
    signal wb_master_out      : wishbone_master_out;
    signal wb_snoop           : wishbone_master_out;

    -- Main "IO" bus, from main slave decoder to the latch
    signal wb_io_in     : wishbone_master_out;
    signal wb_io_out    : wishbone_slave_out;

    -- Secondary (smaller) IO bus after the IO bus latch
    signal wb_sio_out    : wb_io_master_out;
    signal wb_sio_in     : wb_io_slave_out;

    -- Syscon signals
    signal dram_at_0     : std_ulogic;
    signal do_core_reset    : std_ulogic;
    signal wb_syscon_in  : wb_io_master_out;
    signal wb_syscon_out : wb_io_slave_out;

    -- UART0 signals:
    signal wb_uart0_in   : wb_io_master_out;
    signal wb_uart0_out  : wb_io_slave_out;
    signal uart0_dat8    : std_ulogic_vector(7 downto 0);
    signal uart0_irq     : std_ulogic;

    -- UART1 signals:
    signal wb_uart1_in   : wb_io_master_out;
    signal wb_uart1_out  : wb_io_slave_out;
    signal uart1_dat8    : std_ulogic_vector(7 downto 0);
    signal uart1_irq     : std_ulogic;

    -- SPI Flash controller signals:
    signal wb_spiflash_in     : wb_io_master_out;
    signal wb_spiflash_out    : wb_io_slave_out;
    signal wb_spiflash_is_reg : std_ulogic;
    signal wb_spiflash_is_map : std_ulogic;

    -- XICS signals:
    signal wb_xics_icp_in   : wb_io_master_out;
    signal wb_xics_icp_out  : wb_io_slave_out;
    signal wb_xics_ics_in   : wb_io_master_out;
    signal wb_xics_ics_out  : wb_io_slave_out;
    signal int_level_in     : std_ulogic_vector(15 downto 0);
    signal ics_to_icp       : ics_to_icp_t;
    signal core_ext_irq     : std_ulogic;

    -- GPIO signals:
    signal wb_gpio_in    : wb_io_master_out;
    signal wb_gpio_out   : wb_io_slave_out;
    signal gpio_intr     : std_ulogic := '0';

    -- Main memory signals:
    signal wb_bram_in     : wishbone_master_out;
    signal wb_bram_out    : wishbone_slave_out;

    -- DMI debug bus signals
    signal dmi_addr	: std_ulogic_vector(7 downto 0);
    signal dmi_din	: std_ulogic_vector(63 downto 0);
    signal dmi_dout	: std_ulogic_vector(63 downto 0);
    signal dmi_req	: std_ulogic;
    signal dmi_wr	: std_ulogic;
    signal dmi_ack	: std_ulogic;

    -- Per slave DMI signals
    signal dmi_wb_dout  : std_ulogic_vector(63 downto 0);
    signal dmi_wb_req   : std_ulogic;
    signal dmi_wb_ack   : std_ulogic;
    signal dmi_core_dout  : std_ulogic_vector(63 downto 0);
    signal dmi_core_req   : std_ulogic;
    signal dmi_core_ack   : std_ulogic;

    -- Delayed/latched resets and alt_reset
    signal rst_core    : std_ulogic := '1';
    signal rst_uart    : std_ulogic := '1';
    signal rst_xics    : std_ulogic := '1';
    signal rst_spi     : std_ulogic := '1';
    signal rst_gpio    : std_ulogic := '1';
    signal rst_bram    : std_ulogic := '1';
    signal rst_dtm     : std_ulogic := '1';
    signal rst_wbar    : std_ulogic := '1';
    signal rst_wbdb    : std_ulogic := '1';
    signal alt_reset_d : std_ulogic;

    -- IO branch split:
    type slave_io_type is (SLAVE_IO_SYSCON,
                           SLAVE_IO_UART,
                           SLAVE_IO_ICP,
                           SLAVE_IO_ICS,
                           SLAVE_IO_UART1,
                           SLAVE_IO_SPI_FLASH_REG,
                           SLAVE_IO_SPI_FLASH_MAP,
                           SLAVE_IO_GPIO,
                           SLAVE_IO_EXTERNAL,
                           SLAVE_IO_NONE);
    signal slave_io_dbg : slave_io_type;

    function wishbone_widen_data(wb : wb_io_master_out) return wishbone_master_out is
        variable wwb : wishbone_master_out;
    begin
        wwb.adr := wb.adr & "00";       -- XXX note wrong adr usage in wishbone_master_out
        wwb.dat := wb.dat & wb.dat;
        wwb.sel := x"00";
        if wwb.adr(2) = '0' then
            wwb.sel(3 downto 0) := wb.sel;
        else
            wwb.sel(7 downto 4) := wb.sel;
        end if;
        wwb.cyc := wb.cyc;
        wwb.stb := wb.stb;
        wwb.we := wb.we;
        return wwb;
    end;

    function wishbone_narrow_data(wwbs : wishbone_slave_out; adr : std_ulogic_vector(29 downto 0))
        return wb_io_slave_out is
        variable wbs : wb_io_slave_out;
    begin
        wbs.ack := wwbs.ack;
        wbs.stall := wwbs.stall;
        if adr(0) = '0' then
            wbs.dat := wwbs.dat(31 downto 0);
        else
            wbs.dat := wwbs.dat(63 downto 32);
        end if;
        return wbs;
    end;

    -- This is the component exported by the 16550 compatible
    -- UART from FuseSoC.
    --
    component uart_top port (
        wb_clk_i    : in std_ulogic;
        wb_rst_i    : in std_ulogic;
        wb_adr_i    : in std_ulogic_vector(2 downto 0);
        wb_dat_i    : in std_ulogic_vector(7 downto 0);
        wb_dat_o    : out std_ulogic_vector(7 downto 0);
        wb_we_i     : in std_ulogic;
        wb_stb_i    : in std_ulogic;
        wb_cyc_i    : in std_ulogic;
        wb_ack_o    : out std_ulogic;
        int_o       : out std_ulogic;
        stx_pad_o   : out std_ulogic;
        srx_pad_i   : in std_ulogic;
        rts_pad_o   : out std_ulogic;
        cts_pad_i   : in std_ulogic;
        dtr_pad_o   : out std_ulogic;
        dsr_pad_i   : in std_ulogic;
        ri_pad_i    : in std_ulogic;
        dcd_pad_i   : in std_ulogic
        );
    end component;

begin

    resets: process(system_clk)
    begin
        if rising_edge(system_clk) then
            rst_core    <= rst or do_core_reset;
            rst_uart    <= rst;
            rst_spi     <= rst;
            rst_xics    <= rst;
            rst_gpio    <= rst;
            rst_bram    <= rst;
            rst_dtm     <= rst;
            rst_wbar    <= rst;
            rst_wbdb    <= rst;
            alt_reset_d <= alt_reset;
        end if;
    end process;

    -- Processor core
    processor: entity work.core
	generic map(
	    SIM => SIM,
            HAS_FPU => HAS_FPU,
            HAS_BTC => HAS_BTC,
	    DISABLE_FLATTEN => DISABLE_FLATTEN_CORE,
	    ALT_RESET_ADDRESS => (23 downto 0 => '0', others => '1'),
            LOG_LENGTH => LOG_LENGTH,
            ICACHE_NUM_LINES => ICACHE_NUM_LINES,
            ICACHE_NUM_WAYS => ICACHE_NUM_WAYS,
            ICACHE_TLB_SIZE => ICACHE_TLB_SIZE,
            DCACHE_NUM_LINES => DCACHE_NUM_LINES,
            DCACHE_NUM_WAYS => DCACHE_NUM_WAYS,
            DCACHE_TLB_SET_SIZE => DCACHE_TLB_SET_SIZE,
            DCACHE_TLB_NUM_WAYS => DCACHE_TLB_NUM_WAYS
	    )
	port map(
	    clk => system_clk,
	    rst => rst_core,
	    alt_reset => alt_reset_d,
	    wishbone_insn_in => wishbone_icore_in,
	    wishbone_insn_out => wishbone_icore_out,
	    wishbone_data_in => wishbone_dcore_in,
	    wishbone_data_out => wishbone_dcore_out,
            wb_snoop_in => wb_snoop,
	    dmi_addr => dmi_addr(3 downto 0),
	    dmi_dout => dmi_core_dout,
	    dmi_din => dmi_dout,
	    dmi_wr => dmi_wr,
	    dmi_ack => dmi_core_ack,
	    dmi_req => dmi_core_req,
	    ext_irq => core_ext_irq
	    );

    -- Wishbone bus master arbiter & mux
    wb_masters_out <= (0 => wishbone_dcore_out,
		       1 => wishbone_icore_out,
                       2 => wishbone_widen_data(wishbone_dma_out),
		       3 => wishbone_debug_out);
    wishbone_dcore_in <= wb_masters_in(0);
    wishbone_icore_in <= wb_masters_in(1);
    wishbone_dma_in   <= wishbone_narrow_data(wb_masters_in(2), wishbone_dma_out.adr);
    wishbone_debug_in <= wb_masters_in(3);
    wishbone_arbiter_0: entity work.wishbone_arbiter
	generic map(
	    NUM_MASTERS => NUM_WB_MASTERS
	    )
	port map(
	    clk => system_clk,
            rst => rst_wbar,
	    wb_masters_in => wb_masters_out,
	    wb_masters_out => wb_masters_in,
	    wb_slave_out => wb_master_out,
	    wb_slave_in => wb_master_in
	    );

    -- Snoop bus going to caches.
    -- Gate stb with stall so the caches don't see the stalled strobes.
    -- That way if the caches see a strobe when their wishbone is stalled,
    -- they know it is an access by another master.
    process(all)
    begin
        wb_snoop <= wb_master_out;
        if wb_master_in.stall = '1' then
            wb_snoop.stb <= '0';
        end if;
    end process;

    -- Top level Wishbone slaves address decoder & mux
    --
    -- From CPU to BRAM, DRAM, IO, selected on top 3 bits and dram_at_0
    -- 0000  - BRAM
    -- 0001  - DRAM
    -- 01xx  - DRAM
    -- 10xx  - BRAM
    -- 11xx  - IO
    --
    slave_top_intercon: process(wb_master_out, wb_bram_out, wb_dram_out, wb_io_out, dram_at_0)
	type slave_top_type is (SLAVE_TOP_BRAM,
                                SLAVE_TOP_DRAM,
                                SLAVE_TOP_IO);
	variable slave_top : slave_top_type;
        variable top_decode : std_ulogic_vector(3 downto 0);
    begin
	-- Top-level address decoder
        top_decode := wb_master_out.adr(31 downto 29) & dram_at_0;
        slave_top := SLAVE_TOP_BRAM;
	if    std_match(top_decode, "0000") then
	    slave_top := SLAVE_TOP_BRAM;
	elsif std_match(top_decode, "0001") then
	    slave_top := SLAVE_TOP_DRAM;
	elsif std_match(top_decode, "01--") then
	    slave_top := SLAVE_TOP_DRAM;
	elsif std_match(top_decode, "10--") then
	    slave_top := SLAVE_TOP_BRAM;
	elsif std_match(top_decode, "11--") then
	    slave_top := SLAVE_TOP_IO;
	end if;

	-- Top level wishbone muxing.
	wb_bram_in <= wb_master_out;
	wb_bram_in.cyc  <= '0';
	wb_dram_in <= wb_master_out;
	wb_dram_in.cyc  <= '0';
	wb_io_in <= wb_master_out;
	wb_io_in.cyc  <= '0';
	case slave_top is
	when SLAVE_TOP_BRAM =>
	    wb_bram_in.cyc <= wb_master_out.cyc;
	    wb_master_in <= wb_bram_out;
	when SLAVE_TOP_DRAM =>
            if HAS_DRAM then
                wb_dram_in.cyc <= wb_master_out.cyc;
                wb_master_in <= wb_dram_out;
            else
                wb_master_in.ack <= wb_master_out.cyc and wb_master_out.stb;
                wb_master_in.dat <= (others => '1');
                wb_master_in.stall <= '0';
            end if;
	when SLAVE_TOP_IO =>
	    wb_io_in.cyc <= wb_master_out.cyc;
	    wb_master_in <= wb_io_out;
	end case;

    end process slave_top_intercon;

    -- IO wishbone slave 64->32 bits converter
    --
    -- For timing reasons, this adds a one cycle latch on the way both
    -- in and out. This relaxes timing and routing pressure on the "main"
    -- memory bus by moving all simple IOs to a slower 32-bit bus.
    --
    -- This implementation is rather dumb at the moment, no stash buffer,
    -- so we stall whenever that latch is busy. This can be improved.
    --
    slave_io_latch: process(system_clk)
        -- State
        type state_t is (IDLE, WAIT_ACK_BOT, WAIT_ACK_TOP);
        variable state : state_t;

        -- Misc
        variable has_top : boolean;
        variable has_bot : boolean;
    begin
        if rising_edge(system_clk) then
            if (rst) then
                state := IDLE;
                wb_io_out.ack <= '0';
                wb_io_out.stall <= '0';
                wb_sio_out.cyc <= '0';
                wb_sio_out.stb <= '0';
                has_top := false;
                has_bot := false;
            else
                case state is
                when IDLE =>
                    -- Clear ACK in case it was set
                    wb_io_out.ack <= '0';

                    -- Do we have a cycle ?
                    if wb_io_in.cyc = '1' and wb_io_in.stb = '1' then
                        -- Stall master until we are done, we are't (yet) pipelining
                        -- this, it's all slow IOs.
                        wb_io_out.stall <= '1';

                        -- Start cycle downstream
                        wb_sio_out.cyc <= '1';
                        wb_sio_out.stb <= '1';

                        -- Copy write enable to IO out, copy address as well
                        wb_sio_out.we <= wb_io_in.we;
                        wb_sio_out.adr <= wb_io_in.adr(wb_sio_out.adr'left downto 3) & "000";

                        -- Do we have a top word and/or a bottom word ?
                        has_top := wb_io_in.sel(7 downto 4) /= "0000";
                        has_bot := wb_io_in.sel(3 downto 0) /= "0000";

                        -- If we have a bottom word, handle it first, otherwise
                        -- send the top word down. XXX Split the actual mux out
                        -- and only generate a control signal.
                        if has_bot then
                            if wb_io_in.we = '1' then
                                wb_sio_out.dat <= wb_io_in.dat(31 downto 0);
                            end if;
                            wb_sio_out.sel <= wb_io_in.sel(3 downto 0);

                            -- Wait for ack
                            state := WAIT_ACK_BOT;
                        else
                            if wb_io_in.we = '1' then
                                wb_sio_out.dat <= wb_io_in.dat(63 downto 32);
                            end if;
                            wb_sio_out.sel <= wb_io_in.sel(7 downto 4);

                            -- Bump address
                            wb_sio_out.adr(2) <= '1';

                            -- Wait for ack
                            state := WAIT_ACK_TOP;
                        end if;
                    end if;
                when WAIT_ACK_BOT =>
                    -- If we aren't stalled by the device, clear stb
                    if wb_sio_in.stall = '0' then
                        wb_sio_out.stb <= '0';
                    end if;

                    -- Handle ack
                    if wb_sio_in.ack = '1' then
                        -- If it's a read, latch the data
                        if wb_sio_out.we = '0' then
                            wb_io_out.dat(31 downto 0) <= wb_sio_in.dat;
                        end if;

                        -- Do we have a "top" part as well ?
                        if has_top then
                            -- Latch data & sel
                            if wb_io_in.we = '1' then
                                wb_sio_out.dat <= wb_io_in.dat(63 downto 32);
                            end if;
                            wb_sio_out.sel <= wb_io_in.sel(7 downto 4);

                            -- Bump address and set STB
                            wb_sio_out.adr(2) <= '1';
                            wb_sio_out.stb <= '1';

                            -- Wait for new ack
                            state := WAIT_ACK_TOP;
                        else
                            -- We are done, ack up, clear cyc downstram
                            wb_sio_out.cyc <= '0';

                            -- And ack & unstall upstream
                            wb_io_out.ack <= '1';
                            wb_io_out.stall <= '0';

                            -- Wait for next one
                            state := IDLE;
                        end if;
                    end if;
                when WAIT_ACK_TOP =>
                    -- If we aren't stalled by the device, clear stb
                    if wb_sio_in.stall = '0' then
                        wb_sio_out.stb <= '0';
                    end if;

                    -- Handle ack
                    if wb_sio_in.ack = '1' then
                        -- If it's a read, latch the data
                        if wb_sio_out.we = '0' then
                            wb_io_out.dat(63 downto 32) <= wb_sio_in.dat;
                        end if;

                        -- We are done, ack up, clear cyc downstram
                        wb_sio_out.cyc <= '0';

                        -- And ack & unstall upstream
                        wb_io_out.ack <= '1';
                        wb_io_out.stall <= '0';

                        -- Wait for next one
                        state := IDLE;
                    end if;
                end case;
            end if;
        end if;
    end process;
            
    -- IO wishbone slave intercon.
    --
    slave_io_intercon: process(wb_sio_out, wb_syscon_out, wb_uart0_out, wb_uart1_out,
                               wb_ext_io_out, wb_xics_icp_out, wb_xics_ics_out,
                               wb_spiflash_out)
	variable slave_io : slave_io_type;

        variable match : std_ulogic_vector(31 downto 12);
        variable ext_valid : boolean;
    begin

	-- Simple address decoder.
	slave_io := SLAVE_IO_NONE;
        match := "11" & wb_sio_out.adr(29 downto 12);
        if    std_match(match, x"FF---") and HAS_DRAM then
	    slave_io := SLAVE_IO_EXTERNAL;
        elsif std_match(match, x"F----") then
	    slave_io := SLAVE_IO_SPI_FLASH_MAP;
	elsif std_match(match, x"C0000") then
	    slave_io := SLAVE_IO_SYSCON;
	elsif std_match(match, x"C0002") then
	    slave_io := SLAVE_IO_UART;
	elsif std_match(match, x"C0003") then
	    slave_io := SLAVE_IO_UART1;
	elsif std_match(match, x"C8---") then
	    slave_io := SLAVE_IO_EXTERNAL;
	elsif std_match(match, x"C0004") then
	    slave_io := SLAVE_IO_ICP;
	elsif std_match(match, x"C0005") then
	    slave_io := SLAVE_IO_ICS;
	elsif std_match(match, x"C0006") then
	    slave_io := SLAVE_IO_SPI_FLASH_REG;
        elsif std_match(match, x"C0007") then
            slave_io := SLAVE_IO_GPIO;
	end if;
        slave_io_dbg <= slave_io;
	wb_uart0_in <= wb_sio_out;
	wb_uart0_in.cyc <= '0';
	wb_uart1_in <= wb_sio_out;
	wb_uart1_in.cyc <= '0';
	wb_spiflash_in <= wb_sio_out;
	wb_spiflash_in.cyc <= '0';
        wb_spiflash_is_reg <= '0';
        wb_spiflash_is_map <= '0';
        wb_gpio_in <= wb_sio_out;
        wb_gpio_in.cyc <= '0';

	 -- Only give xics 8 bits of wb addr (for now...)
	wb_xics_icp_in <= wb_sio_out;
	wb_xics_icp_in.adr <= (others => '0');
	wb_xics_icp_in.adr(7 downto 0) <= wb_sio_out.adr(7 downto 0);
	wb_xics_icp_in.cyc  <= '0';
	wb_xics_ics_in <= wb_sio_out;
	wb_xics_ics_in.adr <= (others => '0');
	wb_xics_ics_in.adr(11 downto 0) <= wb_sio_out.adr(11 downto 0);
	wb_xics_ics_in.cyc  <= '0';

	wb_ext_io_in <= wb_sio_out;
	wb_ext_io_in.cyc <= '0';

	wb_syscon_in <= wb_sio_out;
	wb_syscon_in.cyc <= '0';

	wb_ext_is_dram_csr   <= '0';
	wb_ext_is_dram_init  <= '0';
	wb_ext_is_eth        <= '0';
        wb_ext_is_sdcard     <= '0';

        -- Default response, ack & return all 1's
        wb_sio_in.dat <= (others => '1');
        wb_sio_in.ack <= wb_sio_out.stb and wb_sio_out.cyc;
        wb_sio_in.stall <= '0';

	case slave_io is
	when SLAVE_IO_EXTERNAL =>
            -- Ext IO "chip selects"
            --
            -- DRAM init is special at 0xFF* so we just test the top
            -- bit. Everything else is at 0xC8* so we test only bits
            -- 23 downto 16.
            --
            ext_valid := false;
            if wb_sio_out.adr(29) = '1' and HAS_DRAM then  -- DRAM init is special
                wb_ext_is_dram_init <= '1';
                ext_valid := true;
            elsif wb_sio_out.adr(23 downto 16) = x"00" and HAS_DRAM then
                wb_ext_is_dram_csr  <= '1';
                ext_valid := true;
            elsif wb_sio_out.adr(23 downto 16) = x"02" and HAS_LITEETH then
                wb_ext_is_eth       <= '1';
                ext_valid := true;
            elsif wb_sio_out.adr(23 downto 16) = x"03" and HAS_LITEETH then
                wb_ext_is_eth       <= '1';
                ext_valid := true;
            elsif wb_sio_out.adr(23 downto 16) = x"04" and HAS_SD_CARD then
                wb_ext_is_sdcard    <= '1';
                ext_valid := true;
            end if;
            if ext_valid then
                wb_ext_io_in.cyc <= wb_sio_out.cyc;
                wb_sio_in <= wb_ext_io_out;
            end if;

	when SLAVE_IO_SYSCON =>
	    wb_syscon_in.cyc <= wb_sio_out.cyc;
	    wb_sio_in <= wb_syscon_out;
	when SLAVE_IO_UART =>
	    wb_uart0_in.cyc <= wb_sio_out.cyc;
	    wb_sio_in <= wb_uart0_out;
	when SLAVE_IO_ICP =>
	    wb_xics_icp_in.cyc <= wb_sio_out.cyc;
	    wb_sio_in <= wb_xics_icp_out;
	when SLAVE_IO_ICS =>
	    wb_xics_ics_in.cyc <= wb_sio_out.cyc;
	    wb_sio_in <= wb_xics_ics_out;
	when SLAVE_IO_UART1 =>
	    wb_uart1_in.cyc <= wb_sio_out.cyc;
	    wb_sio_in <= wb_uart1_out;
	when SLAVE_IO_SPI_FLASH_MAP =>
            -- Clear top bits so they don't make their way to the
            -- fash chip.
            wb_spiflash_in.adr(29 downto 28) <= "00";
	    wb_spiflash_in.cyc <= wb_sio_out.cyc;
	    wb_sio_in <= wb_spiflash_out;
            wb_spiflash_is_map <= '1';
	when SLAVE_IO_SPI_FLASH_REG =>
	    wb_spiflash_in.cyc <= wb_sio_out.cyc;
	    wb_sio_in <= wb_spiflash_out;
            wb_spiflash_is_reg <= '1';
        when SLAVE_IO_GPIO =>
            wb_gpio_in.cyc <= wb_sio_out.cyc;
            wb_sio_in <= wb_gpio_out;
	when others =>
	end case;

    end process;

    -- Syscon slave
    syscon0: entity work.syscon
	generic map(
	    HAS_UART => true,
	    HAS_DRAM => HAS_DRAM,
	    BRAM_SIZE => MEMORY_SIZE,
	    DRAM_SIZE => DRAM_SIZE,
	    DRAM_INIT_SIZE => DRAM_INIT_SIZE,
	    CLK_FREQ => CLK_FREQ,
	    HAS_SPI_FLASH => HAS_SPI_FLASH,
	    SPI_FLASH_OFFSET => SPI_FLASH_OFFSET,
            HAS_LITEETH => HAS_LITEETH,
            HAS_SD_CARD => HAS_SD_CARD,
            UART0_IS_16550 => UART0_IS_16550,
            HAS_UART1 => HAS_UART1
	)
	port map(
	    clk => system_clk,
	    rst => rst,
	    wishbone_in => wb_syscon_in,
	    wishbone_out => wb_syscon_out,
	    dram_at_0 => dram_at_0,
	    core_reset => do_core_reset,
	    soc_reset => open -- XXX TODO
	    );

    --
    -- UART0
    --
    -- Either potato (legacy) or 16550
    --
    uart0_pp: if not UART0_IS_16550 generate
	uart0: entity work.pp_soc_uart
	    generic map(
		FIFO_DEPTH => 32
		)
	    port map(
		clk => system_clk,
		reset => rst_uart,
		txd => uart0_txd,
		rxd => uart0_rxd,
		irq => uart0_irq,
		wb_adr_in => wb_uart0_in.adr(11 downto 0),
		wb_dat_in => wb_uart0_in.dat(7 downto 0),
		wb_dat_out => uart0_dat8,
		wb_cyc_in => wb_uart0_in.cyc,
		wb_stb_in => wb_uart0_in.stb,
		wb_we_in => wb_uart0_in.we,
		wb_ack_out => wb_uart0_out.ack
		);
    end generate;

    uart0_16550 : if UART0_IS_16550 generate
        signal irq_l : std_ulogic;
    begin
	uart0: uart_top
	    port map (
		wb_clk_i   => system_clk,
		wb_rst_i   => rst_uart,
		wb_adr_i   => wb_uart0_in.adr(4 downto 2),
		wb_dat_i   => wb_uart0_in.dat(7 downto 0),
		wb_dat_o   => uart0_dat8,
		wb_we_i    => wb_uart0_in.we,
		wb_stb_i   => wb_uart0_in.stb,
		wb_cyc_i   => wb_uart0_in.cyc,
		wb_ack_o   => wb_uart0_out.ack,
		int_o      => irq_l,
		stx_pad_o  => uart0_txd,
		srx_pad_i  => uart0_rxd,
		rts_pad_o  => open,
		cts_pad_i  => '1',
		dtr_pad_o  => open,
		dsr_pad_i  => '1',
		ri_pad_i   => '0',
		dcd_pad_i  => '1'
		);

        -- Add a register on the irq out, helps timing
        uart0_irq_latch: process(system_clk)
        begin
            if rising_edge(system_clk) then
                uart0_irq <= irq_l;
            end if;
        end process;
    end generate;

    wb_uart0_out.dat <= x"000000" & uart0_dat8;
    wb_uart0_out.stall <= not wb_uart0_out.ack;

    --
    -- UART1
    --
    -- Always 16550 if it exists
    --
    uart1: if HAS_UART1 generate
        signal irq_l : std_ulogic;
    begin
	uart1: uart_top
	    port map (
		wb_clk_i   => system_clk,
		wb_rst_i   => rst_uart,
		wb_adr_i   => wb_uart1_in.adr(4 downto 2),
		wb_dat_i   => wb_uart1_in.dat(7 downto 0),
		wb_dat_o   => uart1_dat8,
		wb_we_i    => wb_uart1_in.we,
		wb_stb_i   => wb_uart1_in.stb,
		wb_cyc_i   => wb_uart1_in.cyc,
		wb_ack_o   => wb_uart1_out.ack,
		int_o      => irq_l,
		stx_pad_o  => uart1_txd,
		srx_pad_i  => uart1_rxd,
		rts_pad_o  => open,
		cts_pad_i  => '1',
		dtr_pad_o  => open,
		dsr_pad_i  => '1',
		ri_pad_i   => '0',
		dcd_pad_i  => '1'
		);
        -- Add a register on the irq out, helps timing
        uart0_irq_latch: process(system_clk)
        begin
            if rising_edge(system_clk) then
                uart1_irq <= irq_l;
            end if;
        end process;
	wb_uart1_out.dat <= x"000000" & uart1_dat8;
	wb_uart1_out.stall <= not wb_uart1_out.ack;
    end generate;

    no_uart1 : if not HAS_UART1 generate
	wb_uart1_out.dat <= x"00000000";
	wb_uart1_out.ack <= wb_uart1_in.cyc and wb_uart1_in.stb;
	wb_uart1_out.stall <= '0';
        uart1_irq <= '0';
    end generate;

    spiflash_gen: if HAS_SPI_FLASH generate        
        spiflash: entity work.spi_flash_ctrl
            generic map (
                DATA_LINES    => SPI_FLASH_DLINES,
                DEF_CLK_DIV   => SPI_FLASH_DEF_CKDV,
                DEF_QUAD_READ => SPI_FLASH_DEF_QUAD,
                BOOT_CLOCKS   => SPI_BOOT_CLOCKS
                )
            port map(
                rst => rst_spi,
                clk => system_clk,
                wb_in => wb_spiflash_in,
                wb_out => wb_spiflash_out,
                wb_sel_reg => wb_spiflash_is_reg,
                wb_sel_map => wb_spiflash_is_map,
                sck => spi_flash_sck,
                cs_n => spi_flash_cs_n,
                sdat_o => spi_flash_sdat_o,
                sdat_oe => spi_flash_sdat_oe,
                sdat_i => spi_flash_sdat_i
                );
    end generate;

    no_spi0_gen: if not HAS_SPI_FLASH generate        
        wb_spiflash_out.dat   <= (others => '1');
        wb_spiflash_out.ack   <= wb_spiflash_in.cyc and wb_spiflash_in.stb;
        wb_spiflash_out.stall <= wb_spiflash_in.cyc and not wb_spiflash_out.ack;
    end generate;

    xics_icp: entity work.xics_icp
	port map(
	    clk => system_clk,
	    rst => rst_xics,
	    wb_in => wb_xics_icp_in,
	    wb_out => wb_xics_icp_out,
            ics_in => ics_to_icp,
	    core_irq_out => core_ext_irq
	    );

    xics_ics: entity work.xics_ics
	generic map(
	    SRC_NUM   => 16,
	    PRIO_BITS => 3
	    )
	port map(
	    clk => system_clk,
	    rst => rst_xics,
	    wb_in => wb_xics_ics_in,
	    wb_out => wb_xics_ics_out,
	    int_level_in => int_level_in,
            icp_out => ics_to_icp
	    );

    gpio : entity work.gpio
        generic map(
            NGPIO => NGPIO
            )
        port map(
            clk      => system_clk,
            rst      => rst_gpio,
            wb_in    => wb_gpio_in,
            wb_out   => wb_gpio_out,
            gpio_in  => gpio_in,
            gpio_out => gpio_out,
            gpio_dir => gpio_dir,
            intr     => gpio_intr
            );

    -- Assign external interrupts
    interrupts: process(all)
    begin
        int_level_in <= (others => '0');
        int_level_in(0) <= uart0_irq;
        int_level_in(1) <= ext_irq_eth;
        int_level_in(2) <= uart1_irq;
<<<<<<< HEAD
        int_level_in(3) <= ext_irq_sdcard;
=======
        int_level_in(3) <= gpio_intr;
>>>>>>> f06a0f4e
    end process;

    -- BRAM Memory slave
    bram: if MEMORY_SIZE /= 0 generate
        bram0: entity work.wishbone_bram_wrapper
            generic map(
                MEMORY_SIZE   => MEMORY_SIZE,
                RAM_INIT_FILE => RAM_INIT_FILE
                )
            port map(
                clk => system_clk,
                rst => rst_bram,
                wishbone_in => wb_bram_in,
                wishbone_out => wb_bram_out
                );
    end generate;

    no_bram: if MEMORY_SIZE = 0 generate
        wb_bram_out.ack <= wb_bram_in.cyc and wb_bram_in.stb;
        wb_bram_out.dat <= x"FFFFFFFFFFFFFFFF";
        wb_bram_out.stall <= not wb_bram_out.ack;
    end generate;

    -- DMI(debug bus) <-> JTAG bridge
    dtm: entity work.dmi_dtm
	generic map(
	    ABITS => 8,
	    DBITS => 64
	    )
	port map(
	    sys_clk	=> system_clk,
	    sys_reset	=> rst_dtm,
	    dmi_addr	=> dmi_addr,
	    dmi_din	=> dmi_din,
	    dmi_dout	=> dmi_dout,
	    dmi_req	=> dmi_req,
	    dmi_wr	=> dmi_wr,
	    dmi_ack	=> dmi_ack
	    );

    -- DMI interconnect
    dmi_intercon: process(dmi_addr, dmi_req,
			  dmi_wb_ack, dmi_wb_dout,
			  dmi_core_ack, dmi_core_dout)

	-- DMI address map (each address is a full 64-bit register)
	--
	-- Offset:   Size:    Slave:
	--  0         4       Wishbone
	-- 10        16       Core

	type slave_type is (SLAVE_WB,
			    SLAVE_CORE,
			    SLAVE_NONE);
	variable slave : slave_type;
    begin
	-- Simple address decoder
	slave := SLAVE_NONE;
	if std_match(dmi_addr, "000000--") then
	    slave := SLAVE_WB;
	elsif std_match(dmi_addr, "0001----") then
	    slave := SLAVE_CORE;
	end if;

	-- DMI muxing
	dmi_wb_req <= '0';
	dmi_core_req <= '0';
	case slave is
	when SLAVE_WB =>
	    dmi_wb_req <= dmi_req;
	    dmi_ack <= dmi_wb_ack;
	    dmi_din <= dmi_wb_dout;
	when SLAVE_CORE =>
	    dmi_core_req <= dmi_req;
	    dmi_ack <= dmi_core_ack;
	    dmi_din <= dmi_core_dout;
	when others =>
	    dmi_ack <= dmi_req;
	    dmi_din <= (others => '1');
	end case;

	-- SIM magic exit
	if SIM and dmi_req = '1' and dmi_addr = "11111111" and dmi_wr = '1' then
	    stop;
	end if;
    end process;

    -- Wishbone debug master (TODO: Add a DMI address decoder)
    wishbone_debug: entity work.wishbone_debug_master
	port map(clk => system_clk,
                 rst => rst_wbdb,
		 dmi_addr => dmi_addr(1 downto 0),
		 dmi_dout => dmi_wb_dout,
		 dmi_din => dmi_dout,
		 dmi_wr => dmi_wr,
		 dmi_ack => dmi_wb_ack,
		 dmi_req => dmi_wb_req,
		 wb_in => wishbone_debug_in,
		 wb_out => wishbone_debug_out);

--pragma synthesis_off
    wb_x_state: process(system_clk)
    begin
        if rising_edge(system_clk) then
            if not rst then
                -- Wishbone arbiter
                assert not(is_x(wb_masters_out(0).cyc)) and not(is_x(wb_masters_out(0).stb)) severity failure;
                assert not(is_x(wb_masters_out(1).cyc)) and not(is_x(wb_masters_out(1).stb)) severity failure;
                assert not(is_x(wb_masters_out(2).cyc)) and not(is_x(wb_masters_out(2).stb)) severity failure;
                assert not(is_x(wb_masters_in(0).ack)) severity failure;
                assert not(is_x(wb_masters_in(1).ack)) severity failure;
                assert not(is_x(wb_masters_in(2).ack)) severity failure;

                -- Main memory wishbones
                assert not(is_x(wb_bram_in.cyc)) and not (is_x(wb_bram_in.stb)) severity failure;
                assert not(is_x(wb_dram_in.cyc)) and not (is_x(wb_dram_in.stb)) severity failure;
                assert not(is_x(wb_io_in.cyc)) and not (is_x(wb_io_in.stb)) severity failure;
                assert not(is_x(wb_bram_out.ack)) severity failure;
                assert not(is_x(wb_dram_out.ack)) severity failure;
                assert not(is_x(wb_io_out.ack)) severity failure;

                -- I/O wishbones
                assert not(is_x(wb_uart0_in.cyc)) and not(is_x(wb_uart0_in.stb)) severity failure;
                assert not(is_x(wb_uart1_in.cyc)) and not(is_x(wb_uart1_in.stb)) severity failure;
                assert not(is_x(wb_spiflash_in.cyc)) and not(is_x(wb_spiflash_in.stb)) severity failure;
                assert not(is_x(wb_xics_icp_in.cyc)) and not(is_x(wb_xics_icp_in.stb)) severity failure;
                assert not(is_x(wb_xics_ics_in.cyc)) and not(is_x(wb_xics_ics_in.stb)) severity failure;
                assert not(is_x(wb_ext_io_in.cyc)) and not(is_x(wb_ext_io_in.stb)) severity failure;
                assert not(is_x(wb_syscon_in.cyc)) and not(is_x(wb_syscon_in.stb)) severity failure;
                assert not(is_x(wb_uart0_out.ack)) severity failure;
                assert not(is_x(wb_uart1_out.ack)) severity failure;
                assert not(is_x(wb_spiflash_out.ack)) severity failure;
                assert not(is_x(wb_xics_icp_out.ack)) severity failure;
                assert not(is_x(wb_xics_ics_out.ack)) severity failure;
                assert not(is_x(wb_ext_io_out.ack)) severity failure;
                assert not(is_x(wb_syscon_out.ack)) severity failure;
            end if;
        end if;
    end process;
--pragma synthesis_on

end architecture behaviour;<|MERGE_RESOLUTION|>--- conflicted
+++ resolved
@@ -49,6 +49,7 @@
 --   1  : Ethernet
 --   2  : UART1
 --   3  : SD card
+--   4  : GPIO
 
 entity soc is
     generic (
@@ -72,7 +73,6 @@
         HAS_LITEETH        : boolean := false;
 	UART0_IS_16550     : boolean := true;
 	HAS_UART1          : boolean := false;
-<<<<<<< HEAD
         ICACHE_NUM_LINES   : natural := 64;
         ICACHE_NUM_WAYS    : natural := 2;
         ICACHE_TLB_SIZE    : natural := 64;
@@ -80,10 +80,8 @@
         DCACHE_NUM_WAYS    : natural := 2;
         DCACHE_TLB_SET_SIZE : natural := 64;
         DCACHE_TLB_NUM_WAYS : natural := 2;
-        HAS_SD_CARD        : boolean := false
-=======
+        HAS_SD_CARD        : boolean := false;
         NGPIO              : natural := 0
->>>>>>> f06a0f4e
 	);
     port(
 	rst          : in  std_ulogic;
@@ -937,11 +935,8 @@
         int_level_in(0) <= uart0_irq;
         int_level_in(1) <= ext_irq_eth;
         int_level_in(2) <= uart1_irq;
-<<<<<<< HEAD
         int_level_in(3) <= ext_irq_sdcard;
-=======
-        int_level_in(3) <= gpio_intr;
->>>>>>> f06a0f4e
+        int_level_in(4) <= gpio_intr;
     end process;
 
     -- BRAM Memory slave
