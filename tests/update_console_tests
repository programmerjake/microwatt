--- conflicted
+++ resolved
@@ -3,11 +3,7 @@
 # Script to update console related tests from source
 #
 
-<<<<<<< HEAD
-for i in sc illegal decrementer privileged ; do
-=======
-for i in sc illegal decrementer xics ; do
->>>>>>> 4160f213
+for i in sc illegal decrementer xics privileged ; do
     cd $i
     make
     cd -
