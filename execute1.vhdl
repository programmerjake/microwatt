--- conflicted
+++ resolved
@@ -405,12 +405,7 @@
 	ctrl_tmp.dec <= std_ulogic_vector(unsigned(ctrl.dec) - 1);
 
 	irq_valid := '0';
-<<<<<<< HEAD
-	if ctrl.msr(MSR_EE) = '1' and ctrl.dec(63) = '1' then
-	    report "IRQ valid";
-	    irq_valid := '1';
-=======
-	if ctrl.msr(63 - 48) = '1' then
+	if ctrl.msr(MSR_EE) = '1' then
 	    if ctrl.dec(63) = '1' then
 		ctrl_tmp.irq_nia <= std_logic_vector(to_unsigned(16#900#, 64));
 		report "IRQ valid: DEC";
@@ -420,7 +415,6 @@
 		report "IRQ valid: External";
 		irq_valid := '1';
 	    end if;
->>>>>>> 4160f213
 	end if;
 
 	terminate_out <= '0';
